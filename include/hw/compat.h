--- conflicted
+++ resolved
@@ -7,12 +7,10 @@
             .property = "scsi",\
             .value    = "true",\
         },{\
-<<<<<<< HEAD
             .driver   = "e1000",\
             .property = "extra_mac_registers",\
             .value    = "off",\
-         },
-=======
+        },{\
             .driver   = "virtio-pci",\
             .property = "x-disable-pcie",\
             .value    = "on",\
@@ -21,7 +19,6 @@
             .property = "migrate-extra",\
             .value    = "off",\
         },
->>>>>>> 4652f164
 
 #define HW_COMPAT_2_3 \
         {\
